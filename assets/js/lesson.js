// Make all tables striped by default.
$("table").addClass("table table-striped");


// Handle foldable challenges and solutions (on click and at start).
<<<<<<< HEAD
$(".discussion,.solution").click(function(event) {
=======
$(".solution").click(function(event) {
>>>>>>> d209595e
    var trigger = $(event.target).has(".fold-unfold").size() > 0
               || $(event.target).filter(".fold-unfold").size() > 0;
    if (trigger) {
        $(">*:not(h2)", this).toggle(400);
        $(">h2>span.fold-unfold", this).toggleClass("glyphicon-collapse-down glyphicon-collapse-up");
        event.stopPropagation();
    }
});
<<<<<<< HEAD
$(".discussion,.solution").each(function() {
=======
$(".solution").each(function() {
>>>>>>> d209595e
    $(">*:not(h2)", this).toggle();
    var h2 = $("h2:first", this);
    h2.append("<span class='fold-unfold glyphicon glyphicon-collapse-down'></span>");
});


// Handle searches.
// Relies on document having 'meta' element with name 'search-domain'.
function google_search() {
  var query = document.getElementById("google-search").value;
  var domain = $("meta[name=search-domain]").attr("value");
  window.open("https://www.google.com/search?q=" + query + "+site:" + domain);
}

// function to shrink the life cycle bar when scrolling
$(function(){
    $('#life-cycle').data('size','big');
});

$(window).scroll(function(){
    if($(document).scrollTop() > 0)
    {
        if($('#life-cycle').data('size') == 'big')
        {
            $('#life-cycle').data('size','small');
            $('#life-cycle').stop().animate({
                padding: '5px'
            },100);
        }
    }
    else
    {
        if($('#life-cycle').data('size') == 'small')
        {
            $('#life-cycle').data('size','big');
            $('#life-cycle').stop().animate({
                padding: '15px'
            },100);
        }
    }
});<|MERGE_RESOLUTION|>--- conflicted
+++ resolved
@@ -3,11 +3,7 @@
 
 
 // Handle foldable challenges and solutions (on click and at start).
-<<<<<<< HEAD
-$(".discussion,.solution").click(function(event) {
-=======
 $(".solution").click(function(event) {
->>>>>>> d209595e
     var trigger = $(event.target).has(".fold-unfold").size() > 0
                || $(event.target).filter(".fold-unfold").size() > 0;
     if (trigger) {
@@ -16,11 +12,7 @@
         event.stopPropagation();
     }
 });
-<<<<<<< HEAD
-$(".discussion,.solution").each(function() {
-=======
 $(".solution").each(function() {
->>>>>>> d209595e
     $(">*:not(h2)", this).toggle();
     var h2 = $("h2:first", this);
     h2.append("<span class='fold-unfold glyphicon glyphicon-collapse-down'></span>");
