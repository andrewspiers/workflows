--- conflicted
+++ resolved
@@ -56,22 +56,13 @@
     <a href="{{ site.lc_site }}"><img src="{{ page.root }}/assets/img/lc-icon-black.png" alt="Library Carpentry logo" /></a>
   </div>
   <div class="col-md-8">
-<<<<<<< HEAD
-    <a href="{{ site.lc_site }}">Library Carpentry</a> is in discussions with The Carpentries to be a Lesson Project, like Software Carpentry and Data Carpentry. It is made by librarians to help librarians
-    automate repetitive, boring, error-prone tasks;
-    create, maintain and analyse sustainable and reusable data;
-    work effectively with IT and systems colleagues;
-    better understand the use of software in research;
-    and much more.
-    Library Carpentry was the winner of the 2016
-    <a href="http://labs.bl.uk/British+Library+Labs+Awards">British Library Labs Teaching and Learning Award</a>.
-=======
-    <p><a href="{{ site.lc_site }}">Library Carpentry</a> develops lessons and
+    <p><a href="{{ site.lc_site }}">Library Carpentry</a> is in discussions with
+    The Carpentries to be a Lesson Project, like Software Carpentry*
+    and Data Carpentry. Library Carpentry develops lessons and
     teaches workshops for and with people working in library- and
     information-related roles. Its goal is to create an on-ramp to empower this
     community to use software and data in their own work, as well as be
     advocates for and train others in efficient, effective and reproducible data
     and software practices.</p>
->>>>>>> a3831d18
   </div>
 </div>